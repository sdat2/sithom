"""Plotting Utilities Module.

Contains generic plotting functions that are used to achieve
consistent and easy to produce plots across the project.

Example:
    Usage with simple plots::

        from sithom.plot import (
            plot_defaults,
            label_subplots,
            get_dim,
            set_dim,
            PALETTE,
            STD_CLR_LIST,
            CAM_BLUE,
            BRICK_RED,
            OX_BLUE,
        )

        plot_defaults(use_tex=True)

        # ---- example set of graphs ---

        import numpy as np
        import matplotlib.pyplot as plt

        fig, axs = plt.subplots(2, 2)

        x = np.linspace(0, np.pi, num=100)
        axs[0, 0].plot(x, np.sin(x), color=STD_CLR_LIST[0])
        axs[0, 1].plot(x, np.cos(x), color=STD_CLR_LIST[1])
        axs[1, 0].plot(x, np.sinc(x), color=STD_CLR_LIST[2])
        axs[1, 1].plot(x, np.abs(x), color=STD_CLR_LIST[3])

        # set size
        set_dim(fig, fraction_of_line_width=1, ratio=(5 ** 0.5 - 1) / 2)

        # label subplots
        label_subplots(axs, start_from=0, fontsize=10)

"""

from typing import Sequence, Tuple, Optional, Literal, List, Union, Callable
import itertools
from shutil import which
import numpy as np
import numpy.ma as ma
import pandas as pd
import xarray as xr
import matplotlib
import matplotlib.pyplot as plt
import seaborn as sns
from jupyterthemes import jtplot
import cmocean
from uncertainties import unumpy as unp, ufloat
from .misc import in_notebook
from .curve import fit, label_poly


REPORT_WIDTH: float = 398.3386  # in pixels
# Constants from SVM
# Standard color list
STD_CLR_LIST = [
    "#4d2923ff",
    "#494f1fff",
    "#38734bff",
    "#498489ff",
    "#8481baff",
    "#c286b2ff",
    "#d7a4a3ff",
]
_paper_colors = sns.color_palette(STD_CLR_LIST)
# Note: To inspect colors, call `sns.palplot(_paper_colors)`
PALETTE = itertools.cycle(_paper_colors)
CAM_BLUE = "#a3c1ad"
OX_BLUE = "#002147"
BRICK_RED = "#CB4154"


def plot_defaults(use_tex: Optional[bool] = None, dpi: Optional[int] = None) -> None:
    """
    Apply plotting style to produce nice looking figures.

    Call this at the start of a script which uses `matplotlib`.
    Can enable `matplotlib` LaTeX backend if it is available.

    Uses serif font to fit into latex report.

    Args:
        use_tex (bool, optional): Whether or not to use latex matplotlib backend.
            Defaults to False.
        dpi (int, optional): Which dpi to set for the figures.
            Defaults to 600 dpi (high quality) in terminal or 150 dpi for notebooks.
            Larger dpi may be needed for presentations.

    Examples:
        Basic setting for the plotting defaults::

            >>> from sithom.plot import plot_defaults
            >>> plot_defaults()

    """
    # mac needs a different plotting backend...
    # if platform == "darwin":
    #    matplotlib.use("TkAgg")

    if in_notebook():
        jtplot.style(theme="grade3", context="notebook", ticks=True, grid=False)
        if use_tex is None:
            use_tex: bool = False  # assume tex does not exist.
        if dpi is None:
            dpi: int = 150
    else:
        if use_tex is None:
            use_tex: bool = False  # assume tex does not exist.
        if dpi is None:
            dpi = 600  # high quality dpi

    p_general = {
        "font.family": "STIXGeneral",  # Nice serif font, similar to latex default.
        # "font.family": "serif",
        # "font.serif": [],
        # Use 10pt font in plots, to match 10pt font in document
        "axes.labelsize": 10,
        "font.size": 10,
        "figure.dpi": dpi,
        "savefig.dpi": dpi,
        # Make the legend/label fonts a little smaller
        "legend.fontsize": 10,
        "xtick.labelsize": 9,
        "ytick.labelsize": 9,
        # Times.
        "date.autoformatter.year": "%Y",
        "date.autoformatter.month": "%Y-%m",
        "date.autoformatter.day": "%Y-%m-%d",
        "date.autoformatter.hour": "%m-%d %H",
        "date.autoformatter.minute": "%Y-%m-%d %H:%M:%S",
        "date.autoformatter.second": "%H:%M:%S",
        "date.autoformatter.microsecond": "%M:%S.%f",
        # Set the font for maths
        "axes.formatter.use_mathtext": True,
        "mathtext.fontset": "cm",
        # "font.sans-serif": ["DejaVu Sans"],  # gets rid of error messages
        # "font.monospace": [],
        "figure.figsize": get_dim(),
        "figure.autolayout": True,  # turn on tight_layout.
        "lines.linewidth": 1.0,
        "scatter.marker": "X",
        "image.cmap": "viridis",
    }
    matplotlib.rcParams.update(p_general)

    # colorblind optimised colormap as default.
    preferred_style = "seaborn-colorblind"
    if preferred_style in plt.style.available:
        matplotlib.style.use(preferred_style)

    if use_tex and which("latex") is not None:
        p_setting = {
            "pgf.texsystem": "pdflatex",
            "text.usetex": True,
            "pgf.preamble": str(
                r"\usepackage[utf8x]{inputenc} \usepackage[T1]{fontenc}"
                + r"\usepackage[separate -uncertainty=true]{siunitx}"
            ),
        }
    else:
        p_setting = {
            "text.usetex": False,
        }
    matplotlib.rcParams.update(p_setting)


# pylint: disable=too-many-arguments
def label_subplots(
    axs: Sequence[matplotlib.axes.Axes],
    labels: Sequence[str] = [chr(ord("a") + z) for z in range(0, 26)]
    + [chr(ord("A") + z) for z in range(0, 26)],
    start_from: int = 0,
    fontsize: int = 10,
    x_pos: float = 0.02,
    y_pos: float = 0.95,
    override: Optional[Literal["inside", "outside", "default"]] = None,
) -> None:
    """Adds e.g. (a), (b), (c) at the top left of each subplot panel.

    Labelling order achieved through ravelling the input `list` or `np.array`.

    Args:
        axs (Sequence[matplotlib.axes.Axes]): `list` or `np.array` of
            `matplotlib.axes.Axes`.
        labels (Sequence[str]): A sequence of labels for the subplots.
        start_from (int, optional): skips first `start_from` labels. Defaults to 0.
        fontsize (int, optional): Font size for labels. Defaults to 10.
        x_pos (float, optional): Relative x position of labels. Defaults to 0.02.
        y_pos (float, optional): Relative y position of labels. Defaults to 0.95.
        override (Optional[Literal["inside", "outside", "default"]], optional): Choose a
            preset x_pos, y_pos option to overide choices.
            "Outside" is good for busy colormaps. Defaults to None.

    Returns:
        void; alters the `matplotlib.axes.Axes` objects

    Example:
        Here is an example of using this function::

            >>> import matplotlib.pyplot as plt
            >>> from sithom.plot import label_subplots
            >>> fig, axs = plt.subplots(2, 2)
            >>> label_subplots(axs, start_from=0, fontsize=10)
            >>> fig, axs = plt.subplots(2, 2)
            >>> label_subplots(axs, start_from=4, fontsize=10)

    """
    override_d = {"default": "inside", "outside": [-0.12, 1.12], "inside": [0.02, 0.95]}
    if override is not None:
        # allow redirection to keep DRY.
        if not isinstance(override_d[override], list):
            override = override_d[override]
        if override in override_d:
            x_pos = override_d[override][0]
            y_pos = override_d[override][1]

    if isinstance(axs, list):
        axs = np.asarray(axs)
    assert len(axs.ravel()) + start_from <= len(labels)
    subset_labels = []
    for i in range(len(axs.ravel())):
        subset_labels.append(labels[i + start_from])
    for i, label in enumerate(subset_labels):
        axs.ravel()[i].text(
            x_pos,
            y_pos,
            str("(" + label + ")"),
            color="black",
            transform=axs.ravel()[i].transAxes,
            fontsize=fontsize,
            fontweight="bold",
            va="top",
        )


def get_dim(
    width: float = REPORT_WIDTH,
    fraction_of_line_width: float = 1,
    ratio: float = (5**0.5 - 1) / 2,
) -> Tuple[float, float]:
    """Return figure height, width in inches to avoid scaling in latex.

    Default width is `sithom.constants.REPORT_WIDTH`.
    Default ratio is golden ratio, with figure occupying full page width.

    Args:
        width (float, optional): Textwidth of the report to make fontsizes match.
            Defaults to `sithom.constants.REPORT_WIDTH`.
        fraction_of_line_width (float, optional): Fraction of the document width
            which you wish the figure to occupy.  Defaults to 1.
        ratio (float, optional): Fraction of figure width that the figure height
            should be. Defaults to (5 ** 0.5 - 1)/2.

    Returns:
        fig_dim (tuple):
            Dimensions of figure in inches

    Example:
        Here is an example of using this function::

            >>> from sithom.plot import get_dim
            >>> dim_tuple = get_dim(fraction_of_line_width=1, ratio=(5 ** 0.5 - 1) / 2)
            >>> print("({:.2f},".format(dim_tuple[0]), "{:.2f})".format(dim_tuple[1]))
            (5.51, 3.41)

    """

    # Width of figure
    fig_width_pt = width * fraction_of_line_width

    # Convert from pt to inches
    inches_per_pt = 1 / 72.27

    # Figure width in inches
    fig_width_in = fig_width_pt * inches_per_pt
    # Figure height in inches
    fig_height_in = fig_width_in * ratio

    return (fig_width_in, fig_height_in)


def set_dim(
    fig: matplotlib.figure.Figure,
    width: float = REPORT_WIDTH,
    fraction_of_line_width: float = 1,
    ratio: float = (5**0.5 - 1) / 2,
) -> None:
    """Set aesthetic figure dimensions to avoid scaling in latex.

    Default width is `sithom.constants.REPORT_WIDTH`.
    Default ratio is golden ratio, with figure occupying full page width.

    Args:
        fig (matplotlib.figure.Figure): Figure object to resize.
        width (float): Textwidth of the report to make fontsizes match.
            Defaults to `sithom.constants.REPORT_WIDTH`.
        fraction_of_line_width (float, optional): Fraction of the document width
            which you wish the figure to occupy.  Defaults to 1.
        ratio (float, optional): Fraction of figure width that the figure height
            should be. Defaults to (5 ** 0.5 - 1)/2.

    Returns:
        void; alters current figure to have the desired dimensions

    Example:
        Here is an example of using this function::

            >>> import matplotlib.pyplot as plt
            >>> from sithom.plot import set_dim
            >>> fig, ax = plt.subplots(1, 1)
            >>> set_dim(fig, fraction_of_line_width=1, ratio=(5 ** 0.5 - 1) / 2)

    """
    fig.set_size_inches(
        get_dim(width=width, fraction_of_line_width=fraction_of_line_width, ratio=ratio)
    )


def cmap(variable_name: str) -> matplotlib.colors.LinearSegmentedColormap:
    """Get cmap from a variable name string.

    Ideally colormaps for variables should be consistent
    throughout the project, and changed in this function.
    The colormaps are set to be green where there are NaN values,
    as this has a high contrast with the colormaps used, and
    should ordinarily represent land, unless something has gone wrong.


    Args:
        variable_name (str): name of variable to give colormap.

    Returns:
        matplotlib.colors.LinearSegmentedColormap: sensible colormap

    Example:
        Usage example for sea surface temperature::

            >>> from sithom.plot import cmap
            >>> cmap_t = cmap("sst")
            >>> cmap_t = cmap("u")
            >>> cmap_t = cmap("ranom")

    """

    # make the function case insensitive
    variable_name = variable_name.lower()

    # collate the variables into a smaller number
    map_d = {
        "rain": "rain",
        "ranom": "tarn",
        "tarn": "tarn",
        "u": "speed",
        "v": "speed",
        "speed": "speed",
        "sst": "sst",
        "salt": "haline",
        "sss": "haline",
        "haline": "haline",
        "delta": "delta",
    }

    # map to cmocean colormaps
    cmap_map_d = {
        # pylint: disable=no-member
        "rain": cmocean.cm.rain,
        "tarn": cmocean.cm.tarn,
        "sst": cmocean.cm.thermal,
        "haline": cmocean.cm.haline,
        "speed": cmocean.cm.speed,
        "delta": cmocean.cm.balance,
    }

    # get cmap_t
    cmap_t = cmap_map_d[map_d[variable_name]]

    # make the map green-ish for nan values
    cmap_t.set_bad(color="#15b01a")

    return cmap_t


def axis_formatter() -> matplotlib.ticker.ScalarFormatter:
    """Returns axis formatter for scientific notation.

        Returns:
            matplotlib.ticker.ScalarFormatter: An object to pass in to a
                matplotlib operation.

    Examples:
        Using with xarray::

            >>> import xarray as xr
            >>> from sithom.plot import axis_formatter
            >>> da = xr.tutorial.open_dataset("air_temperature").air
            >>> quadmesh = da.isel(time=0).plot(cbar_kwargs={"format": axis_formatter()})

    """

    fit_obj = matplotlib.ticker.ScalarFormatter(useMathText=True)
    fit_obj.set_scientific(True)
    fit_obj.set_powerlimits((-1, 4))

    return fit_obj


def _balance(vmin: float, vmax: float) -> Tuple[float, float]:
    """Balance vmin, vmax.

    Args:
        vmin (float): Initial colorbar vmin.
        vmax (float): Initial colorbar vmax.

    Returns:
        Tuple[float, float]: balanced colormap.

    Example::
        >>> from sithom.plot import _balance
        >>> _balance(1.4, 2.5)
        (-2.5, 2.5)
        >>> _balance(-1.0, 0.5)
        (-1.0, 1.0)
    """
    assert vmax > vmin
    return float(np.min([-vmax, vmin])), float(np.max([-vmin, vmax]))


def lim(
    npa: np.ndarray, percentile: float = 5, balance: bool = False
) -> Tuple[float, float]:
    """Return colorbar limits.

    Args:
        npa (np.ndarray): A numpy ndarray with values in, including nans.
        percentile (float, optional): Ignoring nans, use 5th and 95th percentile. Defaults to "5perc".
        balance (bool, optional): Whether to balance limits around zero.

    Returns:
        Tuple[float, float]: (vmin, vmax)

    Example with a Gaussian distribution::
        >>> import numpy as np
        >>> from sithom.plot import lim
        >>> samples = np.random.normal(size=(100, 100, 100, 10))
        >>> vmin, vmax = lim(samples)
        >>> print("({:.1f},".format(vmin), "{:.1f})".format(vmax))
        (-1.6, 1.6)
        >>> vmin, vmax = lim(samples + 0.3, balance=True)
        >>> print("({:.1f},".format(vmin), "{:.1f})".format(vmax))
        (-1.9, 1.9)
    """

    vmin = np.nanpercentile(npa, percentile)
    vmax = np.nanpercentile(npa, 100 - percentile)

    assert vmax > vmin

    if balance:
        vmin, vmax = _balance(vmin, vmax)

    return (float(vmin), float(vmax))


def _pairplot_ds(
    ds: xr.Dataset,
    vars: Optional[List[str]] = False,
    label: bool = False,
) -> Tuple[matplotlib.figure.Figure, np.ndarray]:
    """_pairplot_ds for xarray Dataset.

    Args:
        ds (xr.Dataset): Dataset to plot.
        vars (Optional[List[str]], optional): Variables to plot. Defaults to False.
        label (bool, optional): Whether to label the subplots. Defaults to False.

    Returns:
        Tuple[matplotlib.figure.Figure, np.ndarray]: The figure and axes.
    """
    vars = vars if vars else list(ds.data_vars)
    ds = ds[vars]
    rn_dict = {}

    for var in ds:
        if "long_name" in ds[var].attrs:
            rn_dict[var] = ds[var].attrs["long_name"]
        else:
            rn_dict[var] = var
        if "units" in ds[var].attrs:
            rn_dict[var] += " [" + ds[var].attrs["units"] + "]"

    df = ds.rename(rn_dict).to_dataframe()[list(rn_dict.values())]
    return pairplot(df, label=label)


<<<<<<< HEAD
def pairplot(
    inp: Union[xr.Dataset, pd.DataFrame],
    vars: Optional[List[str]] = None,
    label: bool = False,
) -> Tuple[matplotlib.figure.Figure, np.ndarray]:
=======
def _float_to_latex(x, precision=2):
    """
    Convert a float x to a LaTeX-formatted string with the given number of significant figures.
    
    Args:
        x (float): The number to format.
        precision (int): Number of significant figures (default is 2).
    
    Returns:
        str: A string like "2.2\\times10^{-6}" or "3.1" (if no exponent is needed).
    """
    # Handle the special case of zero.
    if x == 0:
        return "0"
    
    # Format the number using general format which automatically uses scientific notation when needed.
    s = f"{x:.{precision}g}"
    
    # If scientific notation is used, s will contain an 'e'
    if "e" in s:
        mantissa, exp = s.split("e")
        # Convert the exponent string to an integer (this removes any extra zeros)
        exp = int(exp)
        # Choose the multiplication symbol.
        mult = "\\times"
        return f"{mantissa}{mult}10^{{{exp}}}"
    else:
        # If no exponent is needed, just return the number inside math mode.
        return f"{s}"


def pairplot(inp: Union[xr.Dataset, pd.DataFrame], 
             vars: Optional[List[str]] = None, 
             label: bool = False
             ) -> Tuple[matplotlib.figure.Figure, np.ndarray]:
>>>>>>> 4541cdbb
    """
    Improved seaborn pairplot from:

    https://stackoverflow.com/a/50835066

    The lower triangle of the pairplot shows the scatter plots with the
    correlation coefficient annotated in the top middle of each subplot.
    The diagonal shows the distribution of each of the variables.
    The upper triangle is empty.
    The axs are returned in a 1D array.

    Args:
        inp (Union[xr.Dataset, pd.DataFrame]): A dataset or dataframe to plot.
        vars (Optional[List[str]], optional): Variables to plot. Defaults to None.
        label (bool, optional): Whether to label the subplots. Defaults to False.

    Returns:
        Tuple[matplotlib.figure.Figure, np.ndarray]: The figure and axes.
    """
    if isinstance(inp, xr.Dataset):
        return _pairplot_ds(inp, vars=vars, label=label)
    elif isinstance(inp, pd.DataFrame):
        if vars:
            df = inp[vars]
        else:
            df = inp
    else:
        raise ValueError("Input must be a pandas DataFrame or xarray Dataset.")

    ax_list = []

    def corrfunc(x, y, ax=None, **kws) -> None:
        """Plot the correlation coefficient in the
           top middle of a plot.

        A function to use with seaborn's `map_lower` api.
        """
        corr = ma.corrcoef(ma.masked_invalid(x), ma.masked_invalid(y))
        corr_coeff = corr[0, 1]
        ax = ax or plt.gca()
        ax.annotate(f"ρ = {corr_coeff:.2f}", xy=(0.35, 1.0), xycoords=ax.transAxes)

    # let's also work out the linear regression coefficient using the curve fit

    def gradfunc(x, y, ax=None, **kws) -> None:
        """Plot the linear regression coefficient in the
           top middle of a plot.

        A function to use with seaborn's `map_lower` api.
        """
        # get rid of nan values
        xt, yt = x[~np.isnan(x)], y[~np.isnan(x)]
        xt, yt = xt[~np.isnan(y)], yt[~np.isnan(y)]
        # normalize the data between 0 and 10
        xrange = np.max(xt) - np.min(xt)
        yrange = np.max(yt) - np.min(yt)
        xt = (xt - np.min(xt)) / xrange * 10
        yt = (yt - np.min(yt)) / yrange * 10
<<<<<<< HEAD
        param, _ = fit(xt, yt)  # defaults to y=mx+c fit
        ax = ax or plt.gca()
        ax.annotate(
            "$m={:.2eL}$".format(param[0] * yrange / xrange),
            xy=(0.35, 0.01),
            xycoords=ax.transAxes,
        )
=======
        # fit the data with linear fit using OLS
        param, _ = fit(xt, yt) # defaults to y=mx+c fit
        ax = ax or plt.gca()
        # check if uncertainty is infinite or nan
        if param[0].s in (np.nan, np.inf, -np.inf):
            print(param[0], yrange, xrange)
            if param[0].n not in (np.nan, np.inf, -np.inf):
                m = param[0].n
                ax.annotate("$m={:}$".format(_float_to_latex(m*yrange/xrange)), xy=(0.35, 0.01), xycoords=ax.transAxes)

        else:
            ax.annotate("$m={:.2eL}$".format(param[0]*yrange/xrange), xy=(0.15, 0.01), xycoords=ax.transAxes)
>>>>>>> 4541cdbb

    g = sns.pairplot(df, corner=True)
    g.map_lower(corrfunc)
    g.map_lower(gradfunc)

    def get_ax_lower(x, y, ax=None, **kws) -> None:
        nonlocal ax_list
        ax = ax or plt.gca()
        ax_list.append(ax)

    i = -1
    j = -1

    def get_ax_diag(x, ax=None, **kws) -> None:
        nonlocal i
        nonlocal j
        nonlocal ax_list
        i += 1
        j += 1 + i
        ax = ax or plt.gca()
        ax_list.insert(j, ax)

    g.map_lower(get_ax_lower)
    g.map_diag(get_ax_diag)
    if label:
        label_subplots(ax_list, start_from=0, fontsize=10, x_pos=0.06, y_pos=1.03)
    return plt.gcf(), ax_list


def feature_grid(
    ds: xr.Dataset,
    fig_var: List[List[str]],
    units: List[List[str]],
    names: List[List[str]],
    vlim: List[List[Tuple[float, float, str]]],
    super_titles: List[str],
    figsize: Tuple[float, float] = (12, 6),  # in inches
    label_size: int = 12,
    supertitle_pos: Tuple[float, float] = (0.4, 1.3),
    xy: Optional[Tuple[Tuple[str, str, str], Tuple[str, str, str]]] = None,
) -> Tuple[matplotlib.figure.Figure, np.ndarray]:
    """Feature grid plot.

    Args:
        ds (xr.Dataset): Input dataset with single timeslice of data on lon/lat grid.
        fig_var (List[List[str]]): Figure variable names.
        units (List[List[str]]): Units of variables.
        names (List[List[str]]): Names of variables to plot.
        vlim (List[List[Tuple[float, float, str]]]): Colorbar limits, and colorbar cmap.
        super_titles (List[str]): The titles for each column.
        figsize (Tuple[float, float], optional): Defaults to (12, 6). x, y in inches.
        label_size (int, optional): Defaults to 12.
        supertitle_pos (Tuple[float, float], optional): Relative position for titles. Defaults to (0.4, 1.3).
        xy (Optional[Tuple[Tuple[str, str, str], Tuple[str, str, str]]], optional): coord name, display name, unit. Defaults to None.

    Returns:
        Tuple[matplotlib.figure.Figure, np.ndarray]: The figure and axes.
    """
    shape = np.array(fig_var).shape
    fig, axs = plt.subplots(*shape, sharex=True, sharey=True, figsize=figsize)
    if shape[0] == 1:  # expects 2D array
        axs = np.array([axs])
    if shape[1] == 1:
        axs = np.array([axs]).T
    for i in range(shape[0]):
        for j in range(shape[1]):
            ckwargs = {
                "label": "",
                "format": axis_formatter(),
                "extend": "neither",
                "extendrect": False,
                "extendfrac": 0,
            }
            if vlim[i][j] is None:
                if xy is not None:
                    ds[fig_var[i][j]].plot(
                        x=xy[0][0],
                        y=xy[1][0],
                        ax=axs[i, j],
                        cbar_kwargs=ckwargs,
                    )
                else:
                    ds[fig_var[i][j]].plot(
                        ax=axs[i, j],
                        cbar_kwargs=ckwargs,
                    )
            else:
                if xy is not None:
                    ds[fig_var[i][j]].plot(
                        x=xy[0][0],
                        y=xy[1][0],
                        ax=axs[i, j],
                        vmin=vlim[i][j][0],
                        vmax=vlim[i][j][1],
                        cmap=vlim[i][j][2],
                        cbar_kwargs=ckwargs,
                    )
                else:
                    ds[fig_var[i][j]].plot(
                        ax=axs[i, j],
                        vmin=vlim[i][j][0],
                        vmax=vlim[i][j][1],
                        cmap=vlim[i][j][2],
                        cbar_kwargs=ckwargs,
                    )
            axs[i, j].set_title("")
            if units[i][j] == "" or units[i][j] is None:
                axs[i, j].set_title(names[i][j], size=label_size)
            else:
                axs[i, j].set_title(
                    names[i][j] + "  [" + units[i][j] + "]    ", size=label_size
                )
            axs[i, j].set_xlabel("")
            axs[i, j].set_ylabel("")

    if xy is not None:  # label x and y axes
        for i in range(shape[1]):
            axs[shape[0] - 1, i].set_xlabel(xy[0][1] + " [" + xy[0][2] + "]")
        for j in range(shape[0]):
            axs[j, 0].set_ylabel(xy[1][1] + " [" + xy[1][2] + "]")

    def supertitle(j, title):
        axs[0, j].text(
            *supertitle_pos,
            title,
            transform=axs[0, j].transAxes,
            size=label_size + 5,
        )

    for i, title in enumerate(super_titles):
        supertitle(i, title)

    if "time" in ds:
        print(ds.time.values)
        fig.suptitle(ds.time.values)

    return fig, axs


def plot_poly_fit(
    x_values: Sequence[Union[float, int]],
    y_values: Sequence[Union[float, int]],
    reg_type: Literal["lin_0", "lin", "parab", "cubic"] = "lin",
    x_label: str = "x label",
    y_label: str = "y label",
    ext: float = 0.05,
    fig_path: Optional[str] = None,
    ax_format: Optional[Literal["both", "x", "y"]] = "both",
) -> Tuple[unp.uarray, Callable]:
    """
    Plot the polynomial.

    Args:
        x_values (Sequence[Union[float, int]]): The x values to fit.
        y_values (Sequence[Union[float, int]]): The y values to fit.
        reg_type (str, optional): Which regression to do. Defaults to "lin".
        x_label (str, optional): X label for plot. e.g.
            r"$\\Delta \\bar{T}_s$ over tropical pacific (pac) region [$\\Delta$ K]"
        y_label (str): Y labelsfor plot. e.g.
            r"$\\Delta \\bar{T}_s$ over nino3.4 region [$\\Delta$ K]"
        ext: how far in percentage terms to extend beyond data.
        fig_path (Optional[str], optional): Path to stor the figure in.
            Defaults to None.
        ax_format (Literal["both", "x", "y"], optional): which axes to format
            in scientific notation. Defaults to "both".

    Returns:
        Tuple[unp.uarray, Callable]: Paramaters with uncertainty,
            function to put data into.

    Example::
        >>> from sithom.plot import plot_poly_fit as plot
        >>> param, func = plot(
        ...                    [-0.1, 0.5, 1.0, 1.5, 2.3, 2.9, 3.5],
        ...                    [-0.7, 0.1, 0.3, 1.1, 1.5, 2.3, 2.2]
        ...                   )
        >>> "({:.3f}".format(param[0].n) + ", {:.3f})".format(param[0].s)
        '(0.842, 0.078)'
        >>> "({:.3f}".format(param[1].n) + ", {:.3f})".format(param[1].s)
        '(-0.424, 0.161)'
    """
    param, func = fit(x_values, y_values, reg_type=reg_type)
    min_x_data = min(x_values)
    max_x_data = max(x_values)
    min_x_pred = min_x_data - (max_x_data - min_x_data) * ext
    max_x_pred = max_x_data + (max_x_data - min_x_data) * ext
    x_pred = np.linspace(min_x_pred, max_x_pred, num=50)
    y_pred = func(x_pred)
    y_pred_n = unp.nominal_values(y_pred)
    y_pred_s = unp.std_devs(y_pred)
    if len(param) == 1:
        param = list(param)
        param.append(ufloat(0, 0))
    label = label_poly(param)
    plt.fill_between(
        x_pred, y_pred_n + y_pred_s, y_pred_n - y_pred_s, alpha=0.5, color=CAM_BLUE
    )
    plt.plot(x_pred, y_pred_n, label=label, color=BRICK_RED, alpha=0.7)
    plt.scatter(x_values, y_values, color=OX_BLUE, alpha=0.7)

    if ax_format is not None:
        plt.gca().ticklabel_format(
            axis=ax_format, style="sci", scilimits=(0, 0), useMathText=True
        )

    if len(param) >= 3:
        plt.legend(
            bbox_to_anchor=(-0.15, 1.02, 1.15, 0.102),
            loc="lower left",
            mode="expand",
        )
    else:
        plt.legend()

    plt.xlabel(x_label)
    plt.ylabel(y_label)
    plt.xlim(min_x_pred, max_x_pred)
    plt.tight_layout()

    if fig_path is not None:
        plt.savefig(fig_path)
    if not in_notebook:
        plt.clf()

    return param, func<|MERGE_RESOLUTION|>--- conflicted
+++ resolved
@@ -500,13 +500,7 @@
     return pairplot(df, label=label)
 
 
-<<<<<<< HEAD
-def pairplot(
-    inp: Union[xr.Dataset, pd.DataFrame],
-    vars: Optional[List[str]] = None,
-    label: bool = False,
-) -> Tuple[matplotlib.figure.Figure, np.ndarray]:
-=======
+
 def _float_to_latex(x, precision=2):
     """
     Convert a float x to a LaTeX-formatted string with the given number of significant figures.
@@ -542,7 +536,6 @@
              vars: Optional[List[str]] = None, 
              label: bool = False
              ) -> Tuple[matplotlib.figure.Figure, np.ndarray]:
->>>>>>> 4541cdbb
     """
     Improved seaborn pairplot from:
 
@@ -601,15 +594,6 @@
         yrange = np.max(yt) - np.min(yt)
         xt = (xt - np.min(xt)) / xrange * 10
         yt = (yt - np.min(yt)) / yrange * 10
-<<<<<<< HEAD
-        param, _ = fit(xt, yt)  # defaults to y=mx+c fit
-        ax = ax or plt.gca()
-        ax.annotate(
-            "$m={:.2eL}$".format(param[0] * yrange / xrange),
-            xy=(0.35, 0.01),
-            xycoords=ax.transAxes,
-        )
-=======
         # fit the data with linear fit using OLS
         param, _ = fit(xt, yt) # defaults to y=mx+c fit
         ax = ax or plt.gca()
@@ -622,7 +606,6 @@
 
         else:
             ax.annotate("$m={:.2eL}$".format(param[0]*yrange/xrange), xy=(0.15, 0.01), xycoords=ax.transAxes)
->>>>>>> 4541cdbb
 
     g = sns.pairplot(df, corner=True)
     g.map_lower(corrfunc)
